--- conflicted
+++ resolved
@@ -23,11 +23,7 @@
 package = true
 
 [tool.uv.sources]
-<<<<<<< HEAD
-ark-sdk = { path = "out/ark_sdk-0.1.36-py3-none-any.whl" }
-=======
 ark-sdk = { path = "../../../out/ark-sdk/py-sdk/dist/ark_sdk-0.1.36-py3-none-any.whl" }
->>>>>>> b54745b6
 
 [tool.coverage.run]
 data_file = "coverage/.coverage"
