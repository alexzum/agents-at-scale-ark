--- conflicted
+++ resolved
@@ -15,15 +15,10 @@
     path: ./services/ark-api-a2a
   ark-dashboard:
     path: ./services/ark-dashboard
-<<<<<<< HEAD
   ark:
     path: ./ark
   simple-agent:
     path: ./samples/a2a/simple-agent
-#   ark-mcp:
-#     path: ./services/ark-mcp
-#     pipeline: dev
-=======
 #  ark-api-a2a:
 #    path: ./services/ark-api-a2a
 #  ark-mcp:
@@ -32,7 +27,6 @@
 #    path: ./services/ark-evaluator
 #  executor-langchain:
 #    path: ./services/executor-langchain
->>>>>>> 7044bb84
 #   postgres-memory:
 #     path: ./services/postgres-memory
 
