{{- if .Values.crd.enable }}
---
apiVersion: apiextensions.k8s.io/v1
kind: CustomResourceDefinition
metadata:
  labels:
    {{- include "chart.labels" . | nindent 4 }}
  annotations:
    {{- if .Values.crd.keep }}
    "helm.sh/resource-policy": keep
    {{- end }}
    controller-gen.kubebuilder.io/version: v0.18.0
  name: queries.ark.mckinsey.com
spec:
  group: ark.mckinsey.com
  names:
    kind: Query
    listKind: QueryList
    plural: queries
    singular: query
  scope: Namespaced
  versions:
  - additionalPrinterColumns:
    - jsonPath: .status.phase
      name: Phase
      type: string
    - jsonPath: .status.duration
      name: Duration
      type: string
    - jsonPath: .status.evaluations.length
      name: Evaluations
      type: integer
    - jsonPath: .metadata.creationTimestamp
      name: Age
      type: date
    name: v1alpha1
    schema:
      openAPIV3Schema:
        properties:
          apiVersion:
            description: |-
              APIVersion defines the versioned schema of this representation of an object.
              Servers should convert recognized schemas to the latest internal value, and
              may reject unrecognized values.
              More info: https://git.k8s.io/community/contributors/devel/sig-architecture/api-conventions.md#resources
            type: string
          kind:
            description: |-
              Kind is a string value representing the REST resource this object represents.
              Servers may infer this from the endpoint the client submits requests to.
              Cannot be updated.
              In CamelCase.
              More info: https://git.k8s.io/community/contributors/devel/sig-architecture/api-conventions.md#types-kinds
            type: string
          metadata:
            type: object
          spec:
            properties:
              cancel:
                description: When true, indicates intent to cancel the query
                type: boolean
              evaluatorSelector:
                description: |-
                  A label selector is a label query over a set of resources. The result of matchLabels and
                  matchExpressions are ANDed. An empty label selector matches all objects. A null
                  label selector matches no objects.
                properties:
                  matchExpressions:
                    description: matchExpressions is a list of label selector requirements.
                      The requirements are ANDed.
                    items:
                      description: |-
                        A label selector requirement is a selector that contains values, a key, and an operator that
                        relates the key and values.
                      properties:
                        key:
                          description: key is the label key that the selector applies
                            to.
                          type: string
                        operator:
                          description: |-
                            operator represents a key's relationship to a set of values.
                            Valid operators are In, NotIn, Exists and DoesNotExist.
                          type: string
                        values:
                          description: |-
                            values is an array of string values. If the operator is In or NotIn,
                            the values array must be non-empty. If the operator is Exists or DoesNotExist,
                            the values array must be empty. This array is replaced during a strategic
                            merge patch.
                          items:
                            type: string
                          type: array
                          x-kubernetes-list-type: atomic
                      required:
                      - key
                      - operator
                      type: object
                    type: array
                    x-kubernetes-list-type: atomic
                  matchLabels:
                    additionalProperties:
                      type: string
                    description: |-
                      matchLabels is a map of {key,value} pairs. A single {key,value} in the matchLabels
                      map is equivalent to an element of matchExpressions, whose key field is "key", the
                      operator is "In", and the values array contains only "value". The requirements are ANDed.
                    type: object
                type: object
                x-kubernetes-map-type: atomic
              evaluators:
                items:
                  properties:
                    name:
                      minLength: 1
                      type: string
                    namespace:
                      type: string
                  required:
                  - name
                  type: object
                type: array
              input:
<<<<<<< HEAD
                minLength: 1
                type: string
=======
                description: Input can be a string (type=user) or []openai.ChatCompletionMessageParamUnion
                  (type=messages)
                x-kubernetes-preserve-unknown-fields: true
>>>>>>> 75575552
              memory:
                properties:
                  name:
                    minLength: 1
                    type: string
                  namespace:
                    type: string
                required:
                - name
                type: object
              parameters:
                description: Parameters for template processing in the input field
                items:
                  properties:
                    name:
                      description: Name of the parameter (used as template variable)
                      minLength: 1
                      type: string
                    value:
                      description: Direct value (mutually exclusive with valueFrom)
                      type: string
                    valueFrom:
                      description: Reference to external sources (mutually exclusive
                        with value)
                      properties:
                        configMapKeyRef:
                          description: Selects a key from a ConfigMap.
                          properties:
                            key:
                              description: The key to select.
                              type: string
                            name:
                              default: ""
                              description: |-
                                Name of the referent.
                                This field is effectively required, but due to backwards compatibility is
                                allowed to be empty. Instances of this type with an empty value here are
                                almost certainly wrong.
                                More info: https://kubernetes.io/docs/concepts/overview/working-with-objects/names/#names
                              type: string
                            optional:
                              description: Specify whether the ConfigMap or its key
                                must be defined
                              type: boolean
                          required:
                          - key
                          type: object
                          x-kubernetes-map-type: atomic
                        secretKeyRef:
                          description: SecretKeySelector selects a key of a Secret.
                          properties:
                            key:
                              description: The key of the secret to select from.  Must
                                be a valid secret key.
                              type: string
                            name:
                              default: ""
                              description: |-
                                Name of the referent.
                                This field is effectively required, but due to backwards compatibility is
                                allowed to be empty. Instances of this type with an empty value here are
                                almost certainly wrong.
                                More info: https://kubernetes.io/docs/concepts/overview/working-with-objects/names/#names
                              type: string
                            optional:
                              description: Specify whether the Secret or its key must
                                be defined
                              type: boolean
                          required:
                          - key
                          type: object
                          x-kubernetes-map-type: atomic
                        serviceRef:
                          properties:
                            name:
                              description: Name of the service
                              type: string
                            namespace:
                              description: Namespace of the service. Defaults to the
                                namespace as the resource.
                              type: string
                            path:
                              description: Optional path to append to the service
                                address. For models might be 'v1', for gemini might
                                be 'v1beta/openai', for mcp servers might be 'mcp'.
                              type: string
                            port:
                              description: Port name to use. If not specified, uses
                                the service's only port or first port.
                              type: string
                          required:
                          - name
                          type: object
                      type: object
                  required:
                  - name
                  type: object
                type: array
              selector:
                description: |-
                  A label selector is a label query over a set of resources. The result of matchLabels and
                  matchExpressions are ANDed. An empty label selector matches all objects. A null
                  label selector matches no objects.
                properties:
                  matchExpressions:
                    description: matchExpressions is a list of label selector requirements.
                      The requirements are ANDed.
                    items:
                      description: |-
                        A label selector requirement is a selector that contains values, a key, and an operator that
                        relates the key and values.
                      properties:
                        key:
                          description: key is the label key that the selector applies
                            to.
                          type: string
                        operator:
                          description: |-
                            operator represents a key's relationship to a set of values.
                            Valid operators are In, NotIn, Exists and DoesNotExist.
                          type: string
                        values:
                          description: |-
                            values is an array of string values. If the operator is In or NotIn,
                            the values array must be non-empty. If the operator is Exists or DoesNotExist,
                            the values array must be empty. This array is replaced during a strategic
                            merge patch.
                          items:
                            type: string
                          type: array
                          x-kubernetes-list-type: atomic
                      required:
                      - key
                      - operator
                      type: object
                    type: array
                    x-kubernetes-list-type: atomic
                  matchLabels:
                    additionalProperties:
                      type: string
                    description: |-
                      matchLabels is a map of {key,value} pairs. A single {key,value} in the matchLabels
                      map is equivalent to an element of matchExpressions, whose key field is "key", the
                      operator is "In", and the values array contains only "value". The requirements are ANDed.
                    type: object
                type: object
                x-kubernetes-map-type: atomic
              serviceAccount:
                minLength: 1
                type: string
              sessionId:
                minLength: 1
                type: string
              targets:
                items:
                  properties:
                    name:
                      minLength: 1
                      type: string
                    type:
                      enum:
                      - agent
                      - team
                      - model
                      - tool
                      type: string
                  required:
                  - name
                  - type
                  type: object
                type: array
              timeout:
                default: 5m
                description: Timeout for query execution (e.g., "30s", "5m", "1h")
                type: string
              ttl:
                default: 720h
                type: string
            required:
            - input
            type: object
          status:
            properties:
<<<<<<< HEAD
              associatedTask:
                description: AssociatedTask tracks the A2ATask created for this query
                properties:
                  taskId:
                    description: TaskID from the A2A protocol
                    type: string
                required:
                - taskId
                type: object
=======
              conditions:
                description: Conditions represent the latest available observations
                  of a query's state
                items:
                  description: Condition contains details for one aspect of the current
                    state of this API Resource.
                  properties:
                    lastTransitionTime:
                      description: |-
                        lastTransitionTime is the last time the condition transitioned from one status to another.
                        This should be when the underlying condition changed.  If that is not known, then using the time when the API field changed is acceptable.
                      format: date-time
                      type: string
                    message:
                      description: |-
                        message is a human readable message indicating details about the transition.
                        This may be an empty string.
                      maxLength: 32768
                      type: string
                    observedGeneration:
                      description: |-
                        observedGeneration represents the .metadata.generation that the condition was set based upon.
                        For instance, if .metadata.generation is currently 12, but the .status.conditions[x].observedGeneration is 9, the condition is out of date
                        with respect to the current state of the instance.
                      format: int64
                      minimum: 0
                      type: integer
                    reason:
                      description: |-
                        reason contains a programmatic identifier indicating the reason for the condition's last transition.
                        Producers of specific condition types may define expected values and meanings for this field,
                        and whether the values are considered a guaranteed API.
                        The value should be a CamelCase string.
                        This field may not be empty.
                      maxLength: 1024
                      minLength: 1
                      pattern: ^[A-Za-z]([A-Za-z0-9_,:]*[A-Za-z0-9_])?$
                      type: string
                    status:
                      description: status of the condition, one of True, False, Unknown.
                      enum:
                      - "True"
                      - "False"
                      - Unknown
                      type: string
                    type:
                      description: type of condition in CamelCase or in foo.example.com/CamelCase.
                      maxLength: 316
                      pattern: ^([a-z0-9]([-a-z0-9]*[a-z0-9])?(\.[a-z0-9]([-a-z0-9]*[a-z0-9])?)*/)?(([A-Za-z0-9][-A-Za-z0-9_.]*)?[A-Za-z0-9])$
                      type: string
                  required:
                  - lastTransitionTime
                  - message
                  - reason
                  - status
                  - type
                  type: object
                type: array
>>>>>>> 75575552
              duration:
                type: string
              evaluations:
                items:
                  properties:
                    evaluatorName:
                      type: string
                    metadata:
                      additionalProperties:
                        type: string
                      type: object
                    passed:
                      type: boolean
                    score:
                      type: string
                  type: object
                type: array
              phase:
                default: pending
                enum:
                - pending
                - running
                - evaluating
                - error
                - done
                - canceled
                type: string
              responses:
                items:
                  properties:
                    content:
                      type: string
                    target:
                      properties:
                        name:
                          minLength: 1
                          type: string
                        type:
                          enum:
                          - agent
                          - team
                          - model
                          - tool
                          type: string
                      required:
                      - name
                      - type
                      type: object
                  type: object
                type: array
              tokenUsage:
                properties:
                  completionTokens:
                    format: int64
                    type: integer
                  promptTokens:
                    format: int64
                    type: integer
                  totalTokens:
                    format: int64
                    type: integer
                type: object
            type: object
        type: object
    served: true
    storage: true
    subresources:
      status: {}
{{- end -}}<|MERGE_RESOLUTION|>--- conflicted
+++ resolved
@@ -121,14 +121,9 @@
                   type: object
                 type: array
               input:
-<<<<<<< HEAD
-                minLength: 1
-                type: string
-=======
                 description: Input can be a string (type=user) or []openai.ChatCompletionMessageParamUnion
                   (type=messages)
                 x-kubernetes-preserve-unknown-fields: true
->>>>>>> 75575552
               memory:
                 properties:
                   name:
@@ -312,7 +307,6 @@
             type: object
           status:
             properties:
-<<<<<<< HEAD
               associatedTask:
                 description: AssociatedTask tracks the A2ATask created for this query
                 properties:
@@ -322,7 +316,6 @@
                 required:
                 - taskId
                 type: object
-=======
               conditions:
                 description: Conditions represent the latest available observations
                   of a query's state
@@ -381,7 +374,6 @@
                   - type
                   type: object
                 type: array
->>>>>>> 75575552
               duration:
                 type: string
               evaluations:
