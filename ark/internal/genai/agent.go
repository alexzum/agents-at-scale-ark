package genai

import (
	"context"
	"encoding/json"
	"fmt"

	"github.com/openai/openai-go"
	"github.com/openai/openai-go/packages/param"
	"k8s.io/apimachinery/pkg/runtime"
	"k8s.io/apimachinery/pkg/types"
	"sigs.k8s.io/controller-runtime/pkg/client"
	logf "sigs.k8s.io/controller-runtime/pkg/log"

	arkv1alpha1 "mckinsey.com/ark/api/v1alpha1"
	arkv1prealpha1 "mckinsey.com/ark/api/v1prealpha1"
	"mckinsey.com/ark/internal/telemetry"
)

type Agent struct {
	Name            string
	Namespace       string
	Prompt          string
	Description     string
	Parameters      []arkv1alpha1.Parameter
	Model           *Model
	Tools           *ToolRegistry
	Recorder        EventEmitter
	AgentRecorder   telemetry.AgentRecorder
	ExecutionEngine *arkv1alpha1.ExecutionEngineRef
	Annotations     map[string]string
	OutputSchema    *runtime.RawExtension
	client          client.Client
}

// FullName returns the namespace/name format for the agent
func (a *Agent) FullName() string {
	return a.Namespace + "/" + a.Name
}

// Execute executes the agent with optional event emission for tool calls
func (a *Agent) Execute(ctx context.Context, userInput Message, history []Message, memory MemoryInterface, eventStream EventStreamInterface) ([]Message, error) {
	modelName := ""
	if a.Model != nil {
		modelName = a.Model.Model
	}

	agentTracker := NewOperationTracker(a.Recorder, ctx, "AgentExecution", a.FullName(), map[string]string{
		"model":     modelName,
		"queryId":   getQueryID(ctx),
		"sessionId": getSessionID(ctx),
		"agentName": a.FullName(),
		"namespace": a.Namespace,
	})
	defer agentTracker.Complete("")

	if a.ExecutionEngine != nil {
		// Check if this is the reserved 'a2a' execution engine
		if a.ExecutionEngine.Name == ExecutionEngineA2A {
			return a.executeWithA2AExecutionEngine(ctx, userInput, eventStream)
		}
		return a.executeWithExecutionEngine(ctx, userInput, history)
	}

	// Regular agents require a model
	if a.Model == nil {
		return nil, fmt.Errorf("agent %s has no model configured", a.FullName())
	}

	return a.executeLocally(ctx, userInput, history, memory, eventStream)
}

func (a *Agent) executeWithExecutionEngine(ctx context.Context, userInput Message, history []Message) ([]Message, error) {
	engineClient := NewExecutionEngineClient(a.client)

	agentConfig, err := buildAgentConfig(a)
	if err != nil {
		return nil, fmt.Errorf("failed to build agent config: %w", err)
	}

	resolvedPrompt, err := a.resolvePrompt(ctx)
	if err != nil {
		return nil, fmt.Errorf("agent %s prompt resolution failed: %w", a.FullName(), err)
	}
	agentConfig.Prompt = resolvedPrompt

	toolDefinitions := buildToolDefinitions(a.Tools)

	return engineClient.Execute(ctx, a.ExecutionEngine, agentConfig, userInput, history, toolDefinitions, a.Recorder)
}

func (a *Agent) executeWithA2AExecutionEngine(ctx context.Context, userInput Message, eventStream EventStreamInterface) ([]Message, error) {
	a2aEngine := NewA2AExecutionEngine(a.client, a.Recorder)
	return a2aEngine.Execute(ctx, a.Name, a.Namespace, a.Annotations, userInput, eventStream)
}

func (a *Agent) prepareMessages(ctx context.Context, userInput Message, history []Message) ([]Message, error) {
	resolvedPrompt, err := a.resolvePrompt(ctx)
	if err != nil {
		return nil, fmt.Errorf("agent %s prompt resolution failed: %w", a.FullName(), err)
	}

	systemMessage := NewSystemMessage(resolvedPrompt)
	agentMessages := append([]Message{systemMessage}, history...)
	agentMessages = append(agentMessages, userInput)
	return agentMessages, nil
}

// executeModelCall executes a single model call with optional streaming support.
func (a *Agent) executeModelCall(ctx context.Context, agentMessages []Message, tools []openai.ChatCompletionToolParam, eventStream EventStreamInterface) (*openai.ChatCompletion, error) {
	llmTracker := NewOperationTracker(a.Recorder, ctx, "LLMCall", a.Model.Model, map[string]string{
		"agent": a.FullName(),
		"model": a.Model.Model,
	})

	// Set schema information on the model
	a.Model.OutputSchema = a.OutputSchema
	// Truncate schema name to 64 chars for OpenAI API compatibility - name is purely an identifier
	a.Model.SchemaName = fmt.Sprintf("%.64s", fmt.Sprintf("namespace-%s-agent-%s", a.Namespace, a.Name))

	response, err := a.Model.ChatCompletion(ctx, agentMessages, eventStream, 1, tools)
	if err != nil {
		llmTracker.Fail(err)
		return nil, fmt.Errorf("agent %s execution failed: %w", a.FullName(), err)
	}

	tokenUsage := TokenUsage{
		PromptTokens:     response.Usage.PromptTokens,
		CompletionTokens: response.Usage.CompletionTokens,
		TotalTokens:      response.Usage.TotalTokens,
	}
	llmTracker.CompleteWithTokens(tokenUsage)

	if len(response.Choices) == 0 {
		return nil, fmt.Errorf("agent %s received empty response", a.FullName())
	}

	return response, nil
}

func (a *Agent) processAssistantMessage(choice openai.ChatCompletionChoice) Message {
	assistantMessage := Message(choice.Message.ToParam())

	if m := assistantMessage.OfAssistant; m != nil {
		m.Name = param.Opt[string]{Value: a.Name}
	}

	return assistantMessage
}

func (a *Agent) executeToolCall(ctx context.Context, toolCall openai.ChatCompletionMessageToolCall) (Message, error) {
	var params map[string]interface{}
	if err := json.Unmarshal([]byte(toolCall.Function.Arguments), &params); err != nil {
		params = map[string]interface{}{"_raw": toolCall.Function.Arguments}
	}

	toolTracker := NewOperationTracker(a.Recorder, ctx, "ToolCall", toolCall.Function.Name, map[string]string{
		"toolId":     toolCall.ID,
		"toolName":   toolCall.Function.Name,
		"agentName":  a.FullName(),
		"queryId":    getQueryID(ctx),
		"sessionId":  getSessionID(ctx),
		"parameters": toolCall.Function.Arguments,
		"paramCount": fmt.Sprintf("%d", len(params)),
		"toolType":   a.Tools.GetToolType(toolCall.Function.Name),
	})

	toolType := a.Tools.GetToolType(toolCall.Function.Name)
	ctx, toolSpan := telemetry.StartToolExecution(ctx, toolCall.Function.Name, toolType, toolCall.ID, toolCall.Function.Arguments)
	defer toolSpan.End()

	result, err := a.Tools.ExecuteTool(ctx, ToolCall(toolCall), a.Recorder)
	toolMessage := ToolMessage(result.Content, result.ID)

	if err != nil {
		telemetry.RecordToolError(toolSpan, err)
		if IsTerminateTeam(err) {
			toolTracker.CompleteWithTermination(err.Error())
		} else {
			toolTracker.Fail(err)
		}
		return toolMessage, err
	}

	telemetry.RecordToolSuccess(toolSpan, result.Content)
	toolTracker.CompleteWithMetadata(result.Content, map[string]string{
		"resultLength": fmt.Sprintf("%d", len(result.Content)),
		"hasError":     "false",
		"resultId":     result.ID,
	})
	return toolMessage, nil
}

func (a *Agent) executeToolCalls(ctx context.Context, toolCalls []openai.ChatCompletionMessageToolCall, agentMessages, newMessages *[]Message) error {
	for _, tc := range toolCalls {
		if ctx.Err() != nil {
			return ctx.Err()
		}

		toolMessage, err := a.executeToolCall(ctx, tc)
		*agentMessages = append(*agentMessages, toolMessage)
		*newMessages = append(*newMessages, toolMessage)

		if err != nil {
			return err
		}
	}
	return nil
}

// executeLocally executes the agent using the built-in OpenAI-compatible engine
func (a *Agent) executeLocally(ctx context.Context, userInput Message, history []Message, _ MemoryInterface, eventStream EventStreamInterface) ([]Message, error) {
	var tools []openai.ChatCompletionToolParam
	if a.Tools != nil {
		tools = a.Tools.ToOpenAITools()
	}

	agentMessages, err := a.prepareMessages(ctx, userInput, history)
	if err != nil {
		return nil, err
	}

	newMessages := []Message{}

	for {
		if ctx.Err() != nil {
			return newMessages, ctx.Err()
		}

		response, err := a.executeModelCall(ctx, agentMessages, tools, eventStream)
		if err != nil {
			return nil, err
		}

		choice := response.Choices[0]
		assistantMessage := a.processAssistantMessage(choice)

		agentMessages = append(agentMessages, assistantMessage)
		newMessages = append(newMessages, assistantMessage)

		if len(choice.Message.ToolCalls) == 0 {
			return newMessages, nil
		}

		if err := a.executeToolCalls(ctx, choice.Message.ToolCalls, &agentMessages, &newMessages); err != nil {
			logger := logf.FromContext(ctx)
			logger.Error(err, "Tool execution failed", "agent", a.FullName())
			return newMessages, err
		}
	}
}

func (a *Agent) GetName() string {
	return a.Name
}

func (a *Agent) GetType() string {
	return "agent"
}

func (a *Agent) GetDescription() string {
	return a.Description
}

// ValidateExecutionEngine checks if the specified ExecutionEngine resource exists
func ValidateExecutionEngine(ctx context.Context, k8sClient client.Client, executionEngine *arkv1alpha1.ExecutionEngineRef, defaultNamespace string) error {
	// Resolve execution engine name and namespace
	engineName := executionEngine.Name
	namespace := executionEngine.Namespace
	if namespace == "" {
		namespace = defaultNamespace
	}

	// Pass validation for reserved 'a2a' execution engine (internal)
	if engineName == ExecutionEngineA2A {
		return nil
	}

	// Check if ExecutionEngine CRD exists
	var engineCRD arkv1prealpha1.ExecutionEngine
	engineKey := types.NamespacedName{Name: engineName, Namespace: namespace}
	if err := k8sClient.Get(ctx, engineKey, &engineCRD); err != nil {
		return fmt.Errorf("execution engine %s not found in namespace %s: %w", engineName, namespace, err)
	}

	return nil
}

<<<<<<< HEAD
func MakeAgent(ctx context.Context, k8sClient client.Client, crd *arkv1alpha1.Agent, eventRecorder EventEmitter, agentRecorder telemetry.AgentRecorder) (*Agent, error) {
	// Load model with automatic resolution
	resolvedModel, err := LoadModel(ctx, k8sClient, crd.Spec.ModelRef, crd.Namespace)
	if err != nil {
		return nil, fmt.Errorf("failed to load model for agent %s/%s: %w", crd.Namespace, crd.Name, err)
=======
func MakeAgent(ctx context.Context, k8sClient client.Client, crd *arkv1alpha1.Agent, eventRecorder EventEmitter) (*Agent, error) {
	var resolvedModel *Model

	// A2A agents don't need models - they delegate to external A2A servers
	if crd.Spec.ExecutionEngine == nil || crd.Spec.ExecutionEngine.Name != ExecutionEngineA2A {
		var err error
		resolvedModel, err = LoadModel(ctx, k8sClient, crd.Spec.ModelRef, crd.Namespace)
		if err != nil {
			return nil, fmt.Errorf("failed to load model for agent %s/%s: %w", crd.Namespace, crd.Name, err)
		}
>>>>>>> 27b647d6
	}

	// Validate ExecutionEngine if specified
	if crd.Spec.ExecutionEngine != nil {
		err := ValidateExecutionEngine(ctx, k8sClient, crd.Spec.ExecutionEngine, crd.Namespace)
		if err != nil {
			return nil, fmt.Errorf("failed to validate execution engine %s for agent %s/%s: %w",
				crd.Spec.ExecutionEngine.Name, crd.Namespace, crd.Name, err)
		}
	}

	queryCrd, ok := ctx.Value(QueryContextKey).(*arkv1alpha1.Query)
	if !ok {
		return nil, fmt.Errorf("missing query context for agent %s/%s", crd.Namespace, crd.Name)
	}
	query, err := MakeQuery(queryCrd)
	if err != nil {
		return nil, fmt.Errorf("failed to make query from context for agent %s/%s: %w", crd.Namespace, crd.Name, err)
	}
	tools := NewToolRegistry(query.McpSettings)

	if err := tools.registerTools(ctx, k8sClient, crd); err != nil {
		return nil, err
	}

	return &Agent{
		Name:            crd.Name,
		Namespace:       crd.Namespace,
		Prompt:          crd.Spec.Prompt,
		Description:     crd.Spec.Description,
		Parameters:      crd.Spec.Parameters,
		Model:           resolvedModel,
		Tools:           tools,
		Recorder:        eventRecorder,
		AgentRecorder:   agentRecorder,
		ExecutionEngine: crd.Spec.ExecutionEngine,
		Annotations:     crd.Annotations,
		OutputSchema:    crd.Spec.OutputSchema,
		client:          k8sClient,
	}, nil
}<|MERGE_RESOLUTION|>--- conflicted
+++ resolved
@@ -286,14 +286,7 @@
 	return nil
 }
 
-<<<<<<< HEAD
 func MakeAgent(ctx context.Context, k8sClient client.Client, crd *arkv1alpha1.Agent, eventRecorder EventEmitter, agentRecorder telemetry.AgentRecorder) (*Agent, error) {
-	// Load model with automatic resolution
-	resolvedModel, err := LoadModel(ctx, k8sClient, crd.Spec.ModelRef, crd.Namespace)
-	if err != nil {
-		return nil, fmt.Errorf("failed to load model for agent %s/%s: %w", crd.Namespace, crd.Name, err)
-=======
-func MakeAgent(ctx context.Context, k8sClient client.Client, crd *arkv1alpha1.Agent, eventRecorder EventEmitter) (*Agent, error) {
 	var resolvedModel *Model
 
 	// A2A agents don't need models - they delegate to external A2A servers
@@ -303,7 +296,6 @@
 		if err != nil {
 			return nil, fmt.Errorf("failed to load model for agent %s/%s: %w", crd.Namespace, crd.Name, err)
 		}
->>>>>>> 27b647d6
 	}
 
 	// Validate ExecutionEngine if specified
