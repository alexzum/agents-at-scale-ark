/* Copyright 2025. McKinsey & Company */

package controller

import (
	"context"
	"encoding/json"
	"fmt"
	"sync"
	"time"

	"github.com/openai/openai-go"
	corev1 "k8s.io/api/core/v1"
	"k8s.io/apimachinery/pkg/api/meta"
	metav1 "k8s.io/apimachinery/pkg/apis/meta/v1"
	"k8s.io/apimachinery/pkg/runtime"
	"k8s.io/apimachinery/pkg/types"
	"k8s.io/client-go/rest"
	"k8s.io/client-go/tools/record"
	ctrl "sigs.k8s.io/controller-runtime"
	"sigs.k8s.io/controller-runtime/pkg/client"
	"sigs.k8s.io/controller-runtime/pkg/controller/controllerutil"
	logf "sigs.k8s.io/controller-runtime/pkg/log"

	arkv1alpha1 "mckinsey.com/ark/api/v1alpha1"
	"mckinsey.com/ark/internal/genai"
	telemetryconfig "mckinsey.com/ark/internal/telemetry/config"
)

type targetResult struct {
	messages []genai.Message
	err      error
	target   arkv1alpha1.QueryTarget
}

// QueryReconciler reconciles a Query object with telemetry abstraction.
//
// Telemetry Pattern:
// - QueryRecorder is injected at controller creation (see cmd/main.go)
// - Use QueryRecorder.StartQuery() for session-level spans
// - Use QueryRecorder.StartTarget() for target-specific spans
// - Record inputs, outputs, errors, and token usage through QueryRecorder methods
// - Never import OTEL packages directly - use the abstraction layer
type QueryReconciler struct {
	client.Client
	Scheme     *runtime.Scheme
	Recorder   record.EventRecorder
	Telemetry  *telemetryconfig.Provider
	operations sync.Map
}

// +kubebuilder:rbac:groups=ark.mckinsey.com,resources=queries,verbs=get;list;watch;create;update;patch;delete
// +kubebuilder:rbac:groups=ark.mckinsey.com,resources=queries/finalizers,verbs=update
// +kubebuilder:rbac:groups=ark.mckinsey.com,resources=queries/status,verbs=get;update;patch
// +kubebuilder:rbac:groups=ark.mckinsey.com,resources=agents,verbs=get;list
// +kubebuilder:rbac:groups=ark.mckinsey.com,resources=teams,verbs=get;list
// +kubebuilder:rbac:groups=ark.mckinsey.com,resources=models,verbs=get;list
// +kubebuilder:rbac:groups="",resources=events,verbs=create;list;watch;patch
// +kubebuilder:rbac:groups="",resources=serviceaccounts,verbs=impersonate

func (r *QueryReconciler) Reconcile(ctx context.Context, req ctrl.Request) (ctrl.Result, error) {
	log := logf.FromContext(ctx)

	obj, err := r.fetchQuery(ctx, req.NamespacedName)
	if err != nil {
		if client.IgnoreNotFound(err) != nil {
			log.Error(err, "unable to fetch Query")
		}
		return ctrl.Result{}, client.IgnoreNotFound(err)
	}

	expiry := obj.CreationTimestamp.Add(obj.Spec.TTL.Duration)
	if time.Now().After(expiry) {
		// TTL expired: delete the object
		if err := r.Delete(ctx, &obj); err != nil {
			log.Error(err, "unable to delete object")
			return ctrl.Result{}, err
		}
	}

	if result, err := r.handleFinalizer(ctx, &obj); result != nil {
		return *result, err
	}

	if len(obj.Status.Conditions) == 0 {
		r.setConditionCompleted(&obj, metav1.ConditionFalse, "QueryNotStarted", "The query has not been started yet")
		return ctrl.Result{}, r.Status().Update(ctx, &obj)
	}

	return r.handleQueryExecution(ctx, req, obj)
}

func (r *QueryReconciler) fetchQuery(ctx context.Context, namespacedName types.NamespacedName) (arkv1alpha1.Query, error) {
	var obj arkv1alpha1.Query
	err := r.Get(ctx, namespacedName, &obj)
	return obj, err
}

func (r *QueryReconciler) handleFinalizer(ctx context.Context, obj *arkv1alpha1.Query) (*ctrl.Result, error) {
	if obj.DeletionTimestamp.IsZero() {
		if !controllerutil.ContainsFinalizer(obj, finalizer) {
			controllerutil.AddFinalizer(obj, finalizer)
			return &ctrl.Result{}, r.Update(ctx, obj)
		}
		return nil, nil
	}

	if controllerutil.ContainsFinalizer(obj, finalizer) {
		r.finalize(ctx, obj)
		controllerutil.RemoveFinalizer(obj, finalizer)
		return &ctrl.Result{}, r.Update(ctx, obj)
	}

	return &ctrl.Result{}, nil
}

func (r *QueryReconciler) handleQueryExecution(ctx context.Context, req ctrl.Request, obj arkv1alpha1.Query) (ctrl.Result, error) {
	expiry := obj.CreationTimestamp.Add(obj.Spec.TTL.Duration)

	if obj.Spec.Cancel && obj.Status.Phase != statusCanceled {
		r.cleanupExistingOperation(req.NamespacedName)
		if err := r.updateStatus(ctx, &obj, statusCanceled); err != nil {
			return ctrl.Result{
				RequeueAfter: time.Until(expiry),
			}, err
		}
		return ctrl.Result{}, nil
	}

	switch obj.Status.Phase {
	case statusDone, statusError, statusCanceled:
		return ctrl.Result{
			RequeueAfter: time.Until(expiry),
		}, nil
	case statusRunning:
		return r.handleRunningPhase(ctx, req, obj)
	default:
		if err := r.updateStatus(ctx, &obj, statusRunning); err != nil {
			return ctrl.Result{
				RequeueAfter: time.Until(expiry),
			}, err
		}
		return ctrl.Result{}, nil
	}
}

func (r *QueryReconciler) handleRunningPhase(ctx context.Context, req ctrl.Request, obj arkv1alpha1.Query) (ctrl.Result, error) {
	log := logf.FromContext(ctx)

	if _, exists := r.operations.Load(req.NamespacedName); exists {
		log.Info("Exists")
		return ctrl.Result{}, nil
	}

	opCtx, cancel := context.WithCancel(ctx)
	r.operations.Store(req.NamespacedName, cancel)
	recorder := genai.NewQueryRecorder(&obj, r.Recorder)
	tokenCollector := genai.NewTokenUsageCollector(recorder)

	queryTracker := genai.NewOperationTracker(tokenCollector, opCtx, "QueryResolve", obj.Name, map[string]string{
		"namespace": obj.Namespace,
		"targets":   fmt.Sprintf("%d", len(obj.Spec.Targets)),
	})

	go r.executeQueryAsync(opCtx, obj, req.NamespacedName, queryTracker, tokenCollector)
	return ctrl.Result{}, nil
}

func (r *QueryReconciler) executeQueryAsync(opCtx context.Context, obj arkv1alpha1.Query, namespacedName types.NamespacedName, queryTracker *genai.OperationTracker, tokenCollector *genai.TokenUsageCollector) {
	log := logf.FromContext(opCtx)
	cleanupCache := true
	startTime := time.Now()

	defer func() {
		if r := recover(); r != nil {
			log.Error(fmt.Errorf("query execution goroutine panic: %v", r), "Query execution goroutine panicked")
		}
		if cleanupCache {
			r.operations.Delete(namespacedName)
		}
	}()

	// Start session-aware query tracing using new abstraction
	sessionId := obj.Spec.SessionId
	if sessionId == "" {
		sessionId = string(obj.UID)
	}

	// Create query execution span with session tracking.
	// This span represents the entire query lifecycle and includes:
	// - Session correlation for multi-query conversations
	// - Token usage aggregation across all targets
	opCtx, span := r.Telemetry.QueryRecorder().StartQuery(opCtx, obj.Name, obj.Namespace, "execute")
	r.Telemetry.QueryRecorder().RecordSessionID(span, sessionId)
	defer span.End()

	impersonatedClient, memory, err := r.setupQueryExecution(opCtx, obj, queryTracker, tokenCollector, sessionId)
	if err != nil {
		r.Telemetry.QueryRecorder().RecordError(span, err)
		return
	}

	responses, eventStream, err := r.reconcileQueue(opCtx, obj, impersonatedClient, memory, tokenCollector)
	if err != nil {
		queryTracker.Fail(err)
		r.Telemetry.QueryRecorder().RecordError(span, err)
		_ = r.updateStatus(opCtx, &obj, statusError)
		return
	}

	queryTracker.Complete("resolved")
	obj.Status.Responses = responses

	tokenSummary := tokenCollector.GetTokenSummary()
	obj.Status.TokenUsage = arkv1alpha1.TokenUsage{
		PromptTokens:     tokenSummary.PromptTokens,
		CompletionTokens: tokenSummary.CompletionTokens,
		TotalTokens:      tokenSummary.TotalTokens,
	}

<<<<<<< HEAD
	// Record token usage in telemetry span
	r.Telemetry.QueryRecorder().RecordTokenUsage(span, tokenSummary.PromptTokens, tokenSummary.CompletionTokens, tokenSummary.TotalTokens)

	_ = r.updateStatus(opCtx, &obj, statusDone)

	duration := &metav1.Duration{Duration: time.Since(startTime)}
	r.finalizeEventStream(opCtx, eventStream)
	_ = r.updateStatusWithDuration(opCtx, &obj, statusDone, duration)

	// Mark span as successful
	r.Telemetry.QueryRecorder().RecordSuccess(span)
=======
	// Set overall query status based on whether any targets failed
	queryStatus := r.determineQueryStatus(responses)
	_ = r.updateStatus(opCtx, &obj, queryStatus)

	duration := &metav1.Duration{Duration: time.Since(startTime)}
	r.finalizeEventStream(opCtx, eventStream)
	_ = r.updateStatusWithDuration(opCtx, &obj, queryStatus, duration)
>>>>>>> 27b647d6
}

// finalizeEventStream sends the completion message to the event stream and
// closes its connection.
func (r *QueryReconciler) finalizeEventStream(ctx context.Context, eventStream genai.EventStreamInterface) {
	if eventStream == nil {
		return
	}

	log := logf.FromContext(ctx)

	// Notify event stream that streaming is complete. This ensures that
	// clients connected to the stream receive the completion event and
	// will close their connection.
	if completionErr := eventStream.NotifyCompletion(ctx); completionErr != nil {
		// If we cannot close the event stream, log and error but don't
		// fail - the final message will still be available in the
		// query response.
		log.Error(completionErr, "Failed to notify query completion to event stream")
	}

	// Close the event stream. If this fails, we log and error but don't
	// fail the query, as the final message is still recorded.
	if closeErr := eventStream.Close(); closeErr != nil {
		log.Error(closeErr, "Failed to close event stream")
	}
}

func (r *QueryReconciler) setupQueryExecution(opCtx context.Context, obj arkv1alpha1.Query, queryTracker *genai.OperationTracker, tokenCollector *genai.TokenUsageCollector, sessionId string) (client.Client, genai.MemoryInterface, error) {
	impersonatedClient, err := r.getClientForQuery(obj)
	if err != nil {
		queryTracker.Fail(fmt.Errorf("failed to create impersonated client: %w", err))
		_ = r.updateStatus(opCtx, &obj, statusError)
		return nil, nil, err
	}

	memory, err := genai.NewMemoryForQuery(opCtx, impersonatedClient, obj.Spec.Memory, obj.Namespace, tokenCollector, sessionId, obj.Name)
	if err != nil {
		queryTracker.Fail(fmt.Errorf("failed to create memory client: %w", err))
		_ = r.updateStatus(opCtx, &obj, statusError)
		return nil, nil, err
	}

	return impersonatedClient, memory, nil
}

func (r *QueryReconciler) resolveTargets(ctx context.Context, query arkv1alpha1.Query, impersonatedClient client.Client) ([]arkv1alpha1.QueryTarget, error) {
	var allTargets []arkv1alpha1.QueryTarget

	allTargets = append(allTargets, query.Spec.Targets...)

	if query.Spec.Selector != nil {
		targets, err := r.resolveSelector(ctx, query.Spec.Selector, query.Namespace, impersonatedClient)
		if err != nil {
			return nil, fmt.Errorf("failed to resolve selector: %w", err)
		}
		allTargets = append(allTargets, targets...)
	}

	return allTargets, nil
}

func (r *QueryReconciler) resolveSelector(ctx context.Context, selector *metav1.LabelSelector, namespace string, impersonatedClient client.Client) ([]arkv1alpha1.QueryTarget, error) {
	targets := make([]arkv1alpha1.QueryTarget, 0, 10)

	labelSelector, err := metav1.LabelSelectorAsSelector(selector)
	if err != nil {
		return nil, fmt.Errorf("invalid label selector: %w", err)
	}

	// Search for agents
	var agentList arkv1alpha1.AgentList
	if err := impersonatedClient.List(ctx, &agentList, &client.ListOptions{
		Namespace:     namespace,
		LabelSelector: labelSelector,
	}); err != nil {
		return nil, fmt.Errorf("failed to list agents: %w", err)
	}

	for _, agent := range agentList.Items {
		targets = append(targets, arkv1alpha1.QueryTarget{
			Type: "agent",
			Name: agent.Name,
		})
	}

	// Search for teams
	var teamList arkv1alpha1.TeamList
	if err := impersonatedClient.List(ctx, &teamList, &client.ListOptions{
		Namespace:     namespace,
		LabelSelector: labelSelector,
	}); err != nil {
		return nil, fmt.Errorf("failed to list teams: %w", err)
	}

	for _, team := range teamList.Items {
		targets = append(targets, arkv1alpha1.QueryTarget{
			Type: "team",
			Name: team.Name,
		})
	}

	// Search for models
	var modelList arkv1alpha1.ModelList
	if err := impersonatedClient.List(ctx, &modelList, &client.ListOptions{
		Namespace:     namespace,
		LabelSelector: labelSelector,
	}); err != nil {
		return nil, fmt.Errorf("failed to list models: %w", err)
	}

	for _, model := range modelList.Items {
		targets = append(targets, arkv1alpha1.QueryTarget{
			Type: "model",
			Name: model.Name,
		})
	}

	// Search for tools
	var toolList arkv1alpha1.ToolList
	if err := impersonatedClient.List(ctx, &toolList, &client.ListOptions{
		Namespace:     namespace,
		LabelSelector: labelSelector,
	}); err != nil {
		return nil, fmt.Errorf("failed to list tools: %w", err)
	}

	for _, tool := range toolList.Items {
		targets = append(targets, arkv1alpha1.QueryTarget{
			Type: "tool",
			Name: tool.Name,
		})
	}

	return targets, nil
}

func (r *QueryReconciler) reconcileQueue(ctx context.Context, query arkv1alpha1.Query, impersonatedClient client.Client, memory genai.MemoryInterface, tokenCollector *genai.TokenUsageCollector) ([]arkv1alpha1.Response, genai.EventStreamInterface, error) {
	eventStream, err := r.createEventStreamIfNeeded(ctx, query)
	if err != nil {
		return nil, nil, err
	}

	targets, err := r.resolveTargets(ctx, query, impersonatedClient)
	if err != nil {
		return nil, nil, fmt.Errorf("failed to resolve targets: %w", err)
	}

	allResponses := r.executeTargetsInParallel(ctx, query, targets, impersonatedClient, memory, eventStream, tokenCollector)
	return allResponses, eventStream, nil
}

func (r *QueryReconciler) createEventStreamIfNeeded(ctx context.Context, query arkv1alpha1.Query) (genai.EventStreamInterface, error) {
	if !genai.IsStreamingEnabled(query) {
		return nil, nil
	}

	sessionId := query.Spec.SessionId
	if sessionId == "" {
		sessionId = string(query.UID)
	}

	eventStream, err := genai.NewEventStreamForQuery(ctx, r.Client, query.Namespace, sessionId, query.Name)
	if err != nil {
		return nil, fmt.Errorf("streaming configuration error: %w", err)
	}

	if eventStream == nil {
		logf.FromContext(ctx).Info("Streaming requested but no streaming service configured",
			"query", query.Name,
			"namespace", query.Namespace)
	}

	return eventStream, nil
}

func (r *QueryReconciler) executeTargetsInParallel(ctx context.Context, query arkv1alpha1.Query, targets []arkv1alpha1.QueryTarget, impersonatedClient client.Client, memory genai.MemoryInterface, eventStream genai.EventStreamInterface, tokenCollector *genai.TokenUsageCollector) []arkv1alpha1.Response {
	resultChan := make(chan targetResult, len(targets))
	var wg sync.WaitGroup

	for _, target := range targets {
		wg.Add(1)
		go func(target arkv1alpha1.QueryTarget) {
			defer wg.Done()
			responses, err := r.executeTarget(ctx, query, target, impersonatedClient, memory, eventStream, tokenCollector)
			resultChan <- targetResult{responses, err, target}
		}(target)
	}

	wg.Wait()
	close(resultChan)

	return r.processTargetResults(resultChan)
}

func (r *QueryReconciler) processTargetResults(resultChan chan targetResult) []arkv1alpha1.Response {
	var allResponses []arkv1alpha1.Response

	for result := range resultChan {
		switch {
		case result.err != nil:
			allResponses = append(allResponses, r.createErrorResponse(result.target, result.err))
		case result.messages == nil:
			// Skip targets that were delegated to external execution engines (messages == nil)
		default:
			response := r.createSuccessResponse(result.target, result.messages)
			allResponses = append(allResponses, response)
		}
	}

	return allResponses
}

func (r *QueryReconciler) createSuccessResponse(target arkv1alpha1.QueryTarget, messages []genai.Message) arkv1alpha1.Response {
	rawJSON, err := serializeMessages(messages)
	if err != nil {
		serializationErr := fmt.Errorf("failed to serialize messages for target %v: %w", target, err)
		return r.createErrorResponse(target, serializationErr)
	}

	return arkv1alpha1.Response{
		Target:  target,
		Content: messageToText(messages[len(messages)-1]),
		Raw:     rawJSON,
		Phase:   statusDone,
	}
}

// messageToText extracts text content from a single OpenAI message format structure.
// This function assumes the message follows OpenAI's ChatCompletionMessageParamUnion format.
func messageToText(message genai.Message) string {
	switch {
	case message.OfAssistant != nil:
		return message.OfAssistant.Content.OfString.Value
	case message.OfTool != nil:
		return message.OfTool.Content.OfString.Value
	case message.OfUser != nil:
		return message.OfUser.Content.OfString.Value
	default:
		logf.Log.Error(fmt.Errorf("LLMResponseMalformed"),
			"Unable to parse message content to text",
			"messageContent", "unknown message structure",
			"message", message)
		return ""
	}
}

// serializeMessages converts OpenAI union message types to their actual content for JSON serialization
func serializeMessages(messages []genai.Message) (string, error) {
	var actualMessages []interface{}
	for _, msg := range messages {
		switch {
		case msg.OfAssistant != nil:
			actualMessages = append(actualMessages, msg.OfAssistant)
		case msg.OfUser != nil:
			actualMessages = append(actualMessages, msg.OfUser)
		case msg.OfSystem != nil:
			actualMessages = append(actualMessages, msg.OfSystem)
		case msg.OfTool != nil:
			actualMessages = append(actualMessages, msg.OfTool)
		case msg.OfFunction != nil:
			actualMessages = append(actualMessages, msg.OfFunction)
		default:
			return "", fmt.Errorf("unknown message type encountered during serialization")
		}
	}
	rawBytes, err := json.Marshal(actualMessages)
	if err != nil {
		return "", fmt.Errorf("failed to marshal messages: %w", err)
	}
	return string(rawBytes), nil
}

func (r *QueryReconciler) setConditionCompleted(query *arkv1alpha1.Query, status metav1.ConditionStatus, reason, message string) {
	meta.SetStatusCondition(&query.Status.Conditions, metav1.Condition{
		Type:               string(arkv1alpha1.QueryCompleted),
		Status:             status,
		Reason:             reason,
		Message:            message,
		LastTransitionTime: metav1.Now(),
		ObservedGeneration: query.Generation,
	})
}

func (r *QueryReconciler) updateStatus(ctx context.Context, query *arkv1alpha1.Query, status string) error {
	return r.updateStatusWithDuration(ctx, query, status, nil)
}

func (r *QueryReconciler) updateStatusWithDuration(ctx context.Context, query *arkv1alpha1.Query, status string, duration *metav1.Duration) error {
	if ctx.Err() != nil {
		return nil
	}
	query.Status.Phase = status
	switch status {
	case statusRunning:
		r.setConditionCompleted(query, metav1.ConditionFalse, "QueryRunning", "Query is running")
	case statusDone:
		r.setConditionCompleted(query, metav1.ConditionTrue, "QuerySucceeded", "Query completed successfully")
	case statusError:
		r.setConditionCompleted(query, metav1.ConditionTrue, "QueryErrored", "Query completed with error")
	case statusCanceled:
		r.setConditionCompleted(query, metav1.ConditionTrue, "QueryCanceled", "Query canceled")
	}
	if duration != nil {
		query.Status.Duration = duration
	}
	err := r.Status().Update(ctx, query)
	if err != nil {
		logf.FromContext(ctx).Error(err, "failed to update query status", "status", status)
	}
	return err
}

// determineQueryStatus checks if any responses have error phase and returns appropriate query status
func (r *QueryReconciler) determineQueryStatus(responses []arkv1alpha1.Response) string {
	for _, response := range responses {
		if response.Phase == statusError {
			return statusError
		}
	}
	return statusDone
}

// createErrorResponse creates a standardized error response for a failed target
func (r *QueryReconciler) createErrorResponse(target arkv1alpha1.QueryTarget, err error) arkv1alpha1.Response {
	// Create error structure for Raw field - similar to successful message format
	errorMessage := map[string]interface{}{
		"error":   "target_execution_error",
		"message": err.Error(),
	}
	errorRaw, _ := json.Marshal([]map[string]interface{}{errorMessage})

	return arkv1alpha1.Response{
		Target:  target,
		Content: err.Error(),
		Raw:     string(errorRaw),
		Phase:   statusError,
	}
}

func (r *QueryReconciler) finalize(ctx context.Context, query *arkv1alpha1.Query) {
	log := logf.FromContext(ctx)
	log.Info("finalizing query", "name", query.Name, "namespace", query.Namespace)

	nsName := types.NamespacedName{Name: query.Name, Namespace: query.Namespace}
	if cancel, exists := r.operations.Load(nsName); exists {
		if cancelFunc, ok := cancel.(context.CancelFunc); ok {
			cancelFunc()
		}
		r.operations.Delete(nsName)
		log.Info("cancelled running operation for query", "name", query.Name, "namespace", query.Namespace)
	}
}

func (r *QueryReconciler) executeTarget(ctx context.Context, query arkv1alpha1.Query, target arkv1alpha1.QueryTarget, impersonatedClient client.Client, memory genai.MemoryInterface, eventStream genai.EventStreamInterface, tokenCollector *genai.TokenUsageCollector) ([]genai.Message, error) {
	// Store query in context for access in deeper call stacks
	ctx = context.WithValue(ctx, genai.QueryContextKey, &query)
<<<<<<< HEAD

	// Create target-specific span for observability.
	// This span tracks execution of a single target (agent/team/model/tool) and records:
	// - Target type and name as attributes
	// - Input/output content for debugging
	// - Execution time and outcome
	ctx, span := r.Telemetry.QueryRecorder().StartTarget(ctx, target.Type, target.Name)
=======
	// Create trace based on target type with input/output at trace level
	tracer := telemetry.NewTraceContext()

	ctx, span := tracer.StartTargetSpan(ctx, target.Type, target.Name)
	span.SetAttributes(
		attribute.String("query.name", query.Name),
		attribute.String("query.namespace", query.Namespace),
	)
>>>>>>> 27b647d6
	defer span.End()

	// Add query and session context for streaming metadata
	queryID := string(query.UID)
	sessionID := query.Spec.SessionId
	ctx = genai.WithQueryContext(ctx, queryID, sessionID, query.Name)

	// Add execution metadata for streaming
	targetString := fmt.Sprintf("%s/%s", target.Type, target.Name)
	ctx = genai.WithExecutionMetadata(ctx, map[string]interface{}{
		"target": targetString,
	})

	var err error
	metadata := map[string]string{"targetType": target.Type, "targetName": target.Name}

	// Get input messages for processing and telemetry
	inputMessages, err := genai.GetQueryInputMessages(ctx, query, impersonatedClient)
	if err != nil {
		r.Telemetry.QueryRecorder().RecordError(span, err)
		// Add trace correlation to event metadata for observability linkage
		metadata["traceId"] = span.TraceID()
		metadata["spanId"] = span.SpanID()
		event := genai.ExecutionEvent{
			BaseEvent: genai.BaseEvent{Name: target.Name, Metadata: metadata},
			Type:      target.Type,
		}
		tokenCollector.EmitEvent(ctx, corev1.EventTypeWarning, "QueryResolveError", event)
		return nil, err
	}

<<<<<<< HEAD
	// Record input for telemetry
	userContent := genai.ExtractUserMessageContent(inputMessages)
	r.Telemetry.QueryRecorder().RecordInput(span, userContent)
=======
	// Set query input for telemetry
	userContent := genai.ExtractUserMessageContent(inputMessages)
	telemetry.SetQueryInput(span, userContent)
>>>>>>> 27b647d6

	timeout := 5 * time.Minute
	if query.Spec.Timeout != nil {
		timeout = query.Spec.Timeout.Duration
	}
	execCtx, cancel := context.WithTimeout(ctx, timeout)
	defer cancel()

	var responseMessages []genai.Message
	switch target.Type {
	case "agent":
		responseMessages, err = r.executeAgent(execCtx, query, inputMessages, target.Name, impersonatedClient, memory, eventStream, tokenCollector)
	case "team":
		responseMessages, err = r.executeTeam(execCtx, query, inputMessages, target.Name, impersonatedClient, memory, eventStream, tokenCollector)
	case "model":
		responseMessages, err = r.executeModel(execCtx, query, inputMessages, target.Name, impersonatedClient, memory, eventStream, tokenCollector)
	case "tool":
		responseMessages, err = r.executeTool(execCtx, query, inputMessages, target.Name, impersonatedClient, tokenCollector)
	default:
		panic(fmt.Errorf("unknown query target type:%s", target.Type))
	}

	if err != nil {
		r.Telemetry.QueryRecorder().RecordError(span, err)
		// Add trace correlation to event metadata for observability linkage
		metadata["traceId"] = span.TraceID()
		metadata["spanId"] = span.SpanID()
		event := genai.ExecutionEvent{
			BaseEvent: genai.BaseEvent{Name: target.Name, Metadata: metadata},
			Type:      target.Type,
		}
		tokenCollector.EmitEvent(ctx, corev1.EventTypeWarning, "TargetExecutionError", event)
	} else {
		// Set the final response as output at trace level
		if len(responseMessages) > 0 {
			lastMessage := responseMessages[len(responseMessages)-1]
			responseContent := messageToText(lastMessage)
			r.Telemetry.QueryRecorder().RecordOutput(span, responseContent)
		}
		r.Telemetry.QueryRecorder().RecordSuccess(span)
		// Add trace correlation to event metadata for observability linkage
		metadata["traceId"] = span.TraceID()
		metadata["spanId"] = span.SpanID()
		event := genai.ExecutionEvent{
			BaseEvent: genai.BaseEvent{Name: target.Name, Metadata: metadata},
			Type:      target.Type,
		}
		tokenCollector.EmitEvent(ctx, corev1.EventTypeNormal, "TargetExecutionComplete", event)
	}
	return responseMessages, err
}

func (r *QueryReconciler) executeAgent(ctx context.Context, query arkv1alpha1.Query, inputMessages []genai.Message, agentName string, impersonatedClient client.Client, memory genai.MemoryInterface, eventStream genai.EventStreamInterface, tokenCollector *genai.TokenUsageCollector) ([]genai.Message, error) {
	var agentCRD arkv1alpha1.Agent
	agentKey := types.NamespacedName{Name: agentName, Namespace: query.Namespace}

	if err := impersonatedClient.Get(ctx, agentKey, &agentCRD); err != nil {
		return nil, fmt.Errorf("unable to get %v, error:%w", agentKey, err)
	}

	// Add agent to execution metadata
	// This ensures that clients can see the specific agent being queried when streaming
	ctx = genai.WithExecutionMetadata(ctx, map[string]interface{}{
		"agent": agentName,
	})

	// Regular agent execution
	agent, err := genai.MakeAgent(ctx, impersonatedClient, &agentCRD, tokenCollector, r.Telemetry.AgentRecorder())
	if err != nil {
		return nil, fmt.Errorf("unable to make agent %v, error:%w", agentKey, err)
	}

	// Load existing messages from memory
	memoryMessages, err := r.loadInitialMessages(ctx, memory)
	if err != nil {
		return nil, fmt.Errorf("unable to load initial messages: %w", err)
	}

	// Execute agent with the last message as the current input and previous messages as context
	currentMessage, contextMessages := genai.PrepareExecutionMessages(inputMessages, memoryMessages)

	responseMessages, err := agent.Execute(ctx, currentMessage, contextMessages, memory, eventStream)
	if err != nil {
		return nil, err
	}

	// Save all new messages (input + response) to memory
	newMessages := genai.PrepareNewMessagesForMemory(inputMessages, responseMessages)
	if err := memory.AddMessages(ctx, query.Name, newMessages); err != nil {
		return nil, fmt.Errorf("failed to save new messages to memory: %w", err)
	}

	return responseMessages, nil
}

func (r *QueryReconciler) executeTeam(ctx context.Context, query arkv1alpha1.Query, inputMessages []genai.Message, teamName string, impersonatedClient client.Client, memory genai.MemoryInterface, eventStream genai.EventStreamInterface, tokenCollector *genai.TokenUsageCollector) ([]genai.Message, error) {
	var teamCRD arkv1alpha1.Team
	teamKey := types.NamespacedName{Name: teamName, Namespace: query.Namespace}

	if err := impersonatedClient.Get(ctx, teamKey, &teamCRD); err != nil {
		return nil, fmt.Errorf("unable to fetch team %v, error:%w", teamKey, err)
	}

	team, err := genai.MakeTeam(ctx, impersonatedClient, &teamCRD, tokenCollector)
	if err != nil {
		return nil, fmt.Errorf("unable to make team %v, error:%w", teamKey, err)
	}

	historyMessages, err := r.loadInitialMessages(ctx, memory)
	if err != nil {
		return nil, fmt.Errorf("unable to load initial messages: %w", err)
	}

	// Execute team with the last message as the current input and previous messages as context
	currentMessage, contextMessages := genai.PrepareExecutionMessages(inputMessages, historyMessages)

	responseMessages, err := team.Execute(ctx, currentMessage, contextMessages, memory, eventStream)
	if err != nil {
		return nil, err
	}

	// Save all new messages (input + response) to memory
	newMessages := genai.PrepareNewMessagesForMemory(inputMessages, responseMessages)
	if err := memory.AddMessages(ctx, query.Name, newMessages); err != nil {
		return nil, fmt.Errorf("failed to save new messages to memory: %w", err)
	}

	return responseMessages, nil
}

func (r *QueryReconciler) executeModel(ctx context.Context, query arkv1alpha1.Query, inputMessages []genai.Message, modelName string, impersonatedClient client.Client, memory genai.MemoryInterface, eventStream genai.EventStreamInterface, tokenCollector *genai.TokenUsageCollector) ([]genai.Message, error) {
	var modelCRD arkv1alpha1.Model
	modelKey := types.NamespacedName{Name: modelName, Namespace: query.Namespace}

	if err := impersonatedClient.Get(ctx, modelKey, &modelCRD); err != nil {
		return nil, fmt.Errorf("unable to get %v, error:%w", modelKey, err)
	}

	model, err := genai.LoadModel(ctx, impersonatedClient, &arkv1alpha1.AgentModelRef{Name: modelName, Namespace: query.Namespace}, query.Namespace)
	if err != nil {
		return nil, fmt.Errorf("unable to load model %v, error:%w", modelKey, err)
	}

	historyMessages, err := r.loadInitialMessages(ctx, memory)
	if err != nil {
		return nil, fmt.Errorf("unable to load initial messages: %w", err)
	}

	// Append all input messages to conversation history
	allMessages := genai.PrepareModelMessages(inputMessages, historyMessages)

	// Create operation tracker for the model call
	modelTracker := genai.NewOperationTracker(tokenCollector, ctx, "ModelCall", modelName, map[string]string{
		"model":     modelName,
		"type":      "direct",
		"streaming": fmt.Sprintf("%t", eventStream != nil),
	})

	var responseMessages []genai.Message

	if eventStream != nil {
		// Execute with streaming
		// Token usage is tracked within executeModelWithStreaming via the modelTracker
		var err error
		responseMessages, err = r.executeModelWithStreaming(ctx, model, allMessages, eventStream, modelTracker)
		if err != nil {
			return nil, err
		}
	} else {
		completion, err := model.ChatCompletion(ctx, allMessages, nil, 1)
		if err != nil {
			modelTracker.Fail(err)
			return nil, fmt.Errorf("model chat completion failed: %w", err)
		}

		// Extract and track token usage
		tokenUsage := genai.TokenUsage{
			PromptTokens:     completion.Usage.PromptTokens,
			CompletionTokens: completion.Usage.CompletionTokens,
			TotalTokens:      completion.Usage.TotalTokens,
		}
		modelTracker.CompleteWithTokens(tokenUsage)

		if len(completion.Choices) == 0 {
			return nil, fmt.Errorf("model returned no completion choices")
		}

		choice := completion.Choices[0]
		assistantMessage := genai.NewAssistantMessage(choice.Message.Content)
		responseMessages = []genai.Message{assistantMessage}
	}

	// Save all new messages (input + response) to memory
	newMessages := genai.PrepareNewMessagesForMemory(inputMessages, responseMessages)
	if err := memory.AddMessages(ctx, query.Name, newMessages); err != nil {
		return nil, fmt.Errorf("failed to save new messages to memory: %w", err)
	}

	return responseMessages, nil
}

func (r *QueryReconciler) executeTool(ctx context.Context, crd arkv1alpha1.Query, inputMessages []genai.Message, toolName string, impersonatedClient client.Client, tokenCollector *genai.TokenUsageCollector) ([]genai.Message, error) { //nolint:unparam
	// tokenCollector parameter is kept for consistency with other execute methods but not used since tools don't consume tokens
	log := logf.FromContext(ctx)

	query, err := genai.MakeQuery(&crd)
	if err != nil {
		return nil, fmt.Errorf("unable to make query from CRD, error:%w", err)
	}

	var toolCRD arkv1alpha1.Tool
	toolKey := types.NamespacedName{Name: toolName, Namespace: query.Namespace}

	if err := impersonatedClient.Get(ctx, toolKey, &toolCRD); err != nil {
		return nil, fmt.Errorf("unable to get tool %v, error:%w", toolKey, err)
	}

	// For tools, extract the content from the last message as tool arguments
	lastMessage := inputMessages[len(inputMessages)-1]
	var resolvedInput string
	switch {
	case lastMessage.OfUser != nil:
		resolvedInput = lastMessage.OfUser.Content.OfString.Value
	case lastMessage.OfAssistant != nil:
		resolvedInput = lastMessage.OfAssistant.Content.OfString.Value
	case lastMessage.OfTool != nil:
		resolvedInput = lastMessage.OfTool.Content.OfString.Value
	default:
		return nil, fmt.Errorf("unable to extract content from input message")
	}

	// Parse tool arguments from resolved input (JSON format expected)
	var toolArgs map[string]any
	if err := json.Unmarshal([]byte(resolvedInput), &toolArgs); err != nil {
		// If not valid JSON, treat as single string argument
		toolArgs = map[string]any{"input": resolvedInput}
	}

	// Create tool call using proper openai types
	toolCall := genai.ToolCall{
		ID: "tool-call-" + toolName,
		Function: openai.ChatCompletionMessageToolCallFunction{
			Name:      toolName,
			Arguments: mustMarshalJSON(toolArgs),
		},
		Type: "function",
	}

	toolRegistry := genai.NewToolRegistry(query.McpSettings)
	defer func() {
		if err := toolRegistry.Close(); err != nil {
			// Log the error but don't fail the request since tool execution already succeeded
			log.Error(err, "Failed to close MCP client connections in tool registry")
		}
		log.Info("MCP client connections closed successfully")
	}()

	toolDefinition := genai.CreateToolFromCRD(&toolCRD)
	// Pass the tool registry's MCP pool to CreateToolExecutor
	mcpPool, McpSettings := toolRegistry.GetMCPPool()
	executor, err := genai.CreateToolExecutor(ctx, impersonatedClient, &toolCRD, query.Namespace, mcpPool, McpSettings)
	if err != nil {
		return nil, fmt.Errorf("failed to create tool executor: %w", err)
	}
	toolRegistry.RegisterTool(toolDefinition, executor)

	// Execute the tool using the same ExecuteTool method agents use
	result, err := toolRegistry.ExecuteTool(ctx, toolCall, tokenCollector)
	if err != nil {
		return nil, fmt.Errorf("tool execution failed: %w", err)
	}

	// Create response message with tool result
	assistantMessage := genai.NewAssistantMessage(result.Content)
	responseMessages := []genai.Message{assistantMessage}

	return responseMessages, nil
}

func mustMarshalJSON(v any) string {
	data, err := json.Marshal(v)
	if err != nil {
		return "{}"
	}
	return string(data)
}

func (r *QueryReconciler) loadInitialMessages(ctx context.Context, memory genai.MemoryInterface) ([]genai.Message, error) {
	messages, err := memory.GetMessages(ctx)
	if err != nil {
		return nil, fmt.Errorf("failed to get messages from memory: %w", err)
	}

	return messages, nil
}

func (r *QueryReconciler) getClientForQuery(query arkv1alpha1.Query) (client.Client, error) {
	// If no service account specified, use controller's own identity.
	// This allows queries to run without impersonation when not needed,
	// and supports local development where impersonation isn't available.
	serviceAccount := query.Spec.ServiceAccount
	if serviceAccount == "" {
		return r.Client, nil
	}

	// Impersonate the specified service account.
	// Note: This requires rbac.impersonation.enabled=true in the Helm chart.
	// Future architecture will move this to per-namespace query executor pods.
	cfg, err := rest.InClusterConfig()
	if err != nil {
		return nil, fmt.Errorf("failed to get in-cluster config: %w", err)
	}

	cfg.Impersonate = rest.ImpersonationConfig{
		UserName: fmt.Sprintf("system:serviceaccount:%s:%s", query.Namespace, serviceAccount),
	}

	impersonatedClient, err := client.New(cfg, client.Options{
		Scheme: r.Scheme,
		Mapper: r.RESTMapper(),
	})
	if err != nil {
		return nil, fmt.Errorf("failed to create impersonated client for service account %s/%s: %w", query.Namespace, serviceAccount, err)
	}

	return impersonatedClient, nil
}

func (r *QueryReconciler) cleanupExistingOperation(namespacedName types.NamespacedName) {
	if existingOp, exists := r.operations.Load(namespacedName); exists {
		logf.Log.Info("Found existing operation, clearing due to cancel", "query", namespacedName.String())
		if cancel, ok := existingOp.(context.CancelFunc); ok {
			cancel()
		}
		r.operations.Delete(namespacedName)
	} else {
		logf.Log.Info("No existing operation found to cleanup", "query", namespacedName.String())
	}
}

func (r *QueryReconciler) executeModelWithStreaming(ctx context.Context, model *genai.Model, messages []genai.Message, eventStream genai.EventStreamInterface, modelTracker *genai.OperationTracker) ([]genai.Message, error) {
	// Call model with streaming enabled
	completion, err := model.ChatCompletion(ctx, messages, eventStream, 1)
	if err != nil {
		modelTracker.Fail(err)
		return nil, fmt.Errorf("model streaming completion failed: %w", err)
	}

	// Extract and track token usage
	tokenUsage := genai.TokenUsage{
		PromptTokens:     completion.Usage.PromptTokens,
		CompletionTokens: completion.Usage.CompletionTokens,
		TotalTokens:      completion.Usage.TotalTokens,
	}
	modelTracker.CompleteWithTokens(tokenUsage)

	if len(completion.Choices) == 0 {
		return nil, fmt.Errorf("model returned no completion choices")
	}

	choice := completion.Choices[0]

	// Create the assistant message with the full response (preserves tool calls if present)
	// This matches the non-streaming path but uses the full message instead of just content
	assistantMessage := genai.Message(choice.Message.ToParam())
	responseMessages := []genai.Message{assistantMessage}

	return responseMessages, nil
}

func (r *QueryReconciler) SetupWithManager(mgr ctrl.Manager) error {
	return ctrl.NewControllerManagedBy(mgr).
		For(&arkv1alpha1.Query{}).
		Named("query").
		Complete(r)
}<|MERGE_RESOLUTION|>--- conflicted
+++ resolved
@@ -218,19 +218,9 @@
 		TotalTokens:      tokenSummary.TotalTokens,
 	}
 
-<<<<<<< HEAD
 	// Record token usage in telemetry span
 	r.Telemetry.QueryRecorder().RecordTokenUsage(span, tokenSummary.PromptTokens, tokenSummary.CompletionTokens, tokenSummary.TotalTokens)
 
-	_ = r.updateStatus(opCtx, &obj, statusDone)
-
-	duration := &metav1.Duration{Duration: time.Since(startTime)}
-	r.finalizeEventStream(opCtx, eventStream)
-	_ = r.updateStatusWithDuration(opCtx, &obj, statusDone, duration)
-
-	// Mark span as successful
-	r.Telemetry.QueryRecorder().RecordSuccess(span)
-=======
 	// Set overall query status based on whether any targets failed
 	queryStatus := r.determineQueryStatus(responses)
 	_ = r.updateStatus(opCtx, &obj, queryStatus)
@@ -238,7 +228,9 @@
 	duration := &metav1.Duration{Duration: time.Since(startTime)}
 	r.finalizeEventStream(opCtx, eventStream)
 	_ = r.updateStatusWithDuration(opCtx, &obj, queryStatus, duration)
->>>>>>> 27b647d6
+
+	// Mark span as successful
+	r.Telemetry.QueryRecorder().RecordSuccess(span)
 }
 
 // finalizeEventStream sends the completion message to the event stream and
@@ -596,7 +588,6 @@
 func (r *QueryReconciler) executeTarget(ctx context.Context, query arkv1alpha1.Query, target arkv1alpha1.QueryTarget, impersonatedClient client.Client, memory genai.MemoryInterface, eventStream genai.EventStreamInterface, tokenCollector *genai.TokenUsageCollector) ([]genai.Message, error) {
 	// Store query in context for access in deeper call stacks
 	ctx = context.WithValue(ctx, genai.QueryContextKey, &query)
-<<<<<<< HEAD
 
 	// Create target-specific span for observability.
 	// This span tracks execution of a single target (agent/team/model/tool) and records:
@@ -604,16 +595,6 @@
 	// - Input/output content for debugging
 	// - Execution time and outcome
 	ctx, span := r.Telemetry.QueryRecorder().StartTarget(ctx, target.Type, target.Name)
-=======
-	// Create trace based on target type with input/output at trace level
-	tracer := telemetry.NewTraceContext()
-
-	ctx, span := tracer.StartTargetSpan(ctx, target.Type, target.Name)
-	span.SetAttributes(
-		attribute.String("query.name", query.Name),
-		attribute.String("query.namespace", query.Namespace),
-	)
->>>>>>> 27b647d6
 	defer span.End()
 
 	// Add query and session context for streaming metadata
@@ -645,15 +626,9 @@
 		return nil, err
 	}
 
-<<<<<<< HEAD
 	// Record input for telemetry
 	userContent := genai.ExtractUserMessageContent(inputMessages)
 	r.Telemetry.QueryRecorder().RecordInput(span, userContent)
-=======
-	// Set query input for telemetry
-	userContent := genai.ExtractUserMessageContent(inputMessages)
-	telemetry.SetQueryInput(span, userContent)
->>>>>>> 27b647d6
 
 	timeout := 5 * time.Minute
 	if query.Spec.Timeout != nil {
