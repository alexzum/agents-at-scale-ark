--- conflicted
+++ resolved
@@ -194,13 +194,6 @@
 		TotalTokens:      tokenSummary.TotalTokens,
 	}
 
-<<<<<<< HEAD
-	_ = r.updateStatus(opCtx, &obj, statusDone)
-
-	duration := &metav1.Duration{Duration: time.Since(startTime)}
-	r.finalizeEventStream(opCtx, eventStream)
-	_ = r.updateStatusWithDuration(opCtx, &obj, statusDone, duration)
-=======
 	// Set overall query status based on whether any targets failed
 	queryStatus := r.determineQueryStatus(responses)
 	_ = r.updateStatus(opCtx, &obj, queryStatus)
@@ -208,7 +201,6 @@
 	duration := &metav1.Duration{Duration: time.Since(startTime)}
 	r.finalizeEventStream(opCtx, eventStream)
 	_ = r.updateStatusWithDuration(opCtx, &obj, queryStatus, duration)
->>>>>>> 996aa514
 }
 
 // finalizeEventStream sends the completion message to the event stream and
@@ -347,44 +339,16 @@
 }
 
 func (r *QueryReconciler) reconcileQueue(ctx context.Context, query arkv1alpha1.Query, impersonatedClient client.Client, memory genai.MemoryInterface, tokenCollector *genai.TokenUsageCollector) ([]arkv1alpha1.Response, genai.EventStreamInterface, error) {
-<<<<<<< HEAD
-	// Create event stream if streaming is requested
-	var eventStream genai.EventStreamInterface
-	if genai.IsStreamingEnabled(query) {
-		sessionId := query.Spec.SessionId
-		if sessionId == "" {
-			sessionId = string(query.UID)
-		}
-
-		var err error
-		eventStream, err = genai.NewEventStreamForQuery(ctx, r.Client, query.Namespace, sessionId, query.Name)
-		if err != nil {
-			// Configuration error - fail the query
-			return nil, nil, fmt.Errorf("streaming configuration error: %w", err)
-		}
-
-		if eventStream == nil {
-			// No streaming service configured - just warn
-			logf.FromContext(ctx).Info("Streaming requested but no streaming service configured",
-				"query", query.Name,
-				"namespace", query.Namespace)
-		}
-	}
-=======
 	eventStream, err := r.createEventStreamIfNeeded(ctx, query)
 	if err != nil {
 		return nil, nil, err
 	}
 
->>>>>>> 996aa514
 	targets, err := r.resolveTargets(ctx, query, impersonatedClient)
 	if err != nil {
 		return nil, nil, fmt.Errorf("failed to resolve targets: %w", err)
 	}
 
-<<<<<<< HEAD
-	var allResponses []arkv1alpha1.Response
-=======
 	allResponses := r.executeTargetsInParallel(ctx, query, targets, impersonatedClient, memory, eventStream, tokenCollector)
 	return allResponses, eventStream, nil
 }
@@ -414,7 +378,6 @@
 }
 
 func (r *QueryReconciler) executeTargetsInParallel(ctx context.Context, query arkv1alpha1.Query, targets []arkv1alpha1.QueryTarget, impersonatedClient client.Client, memory genai.MemoryInterface, eventStream genai.EventStreamInterface, tokenCollector *genai.TokenUsageCollector) []arkv1alpha1.Response {
->>>>>>> 996aa514
 	resultChan := make(chan targetResult, len(targets))
 	var wg sync.WaitGroup
 
