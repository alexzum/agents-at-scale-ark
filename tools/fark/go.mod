module mckinsey.com/ark/tools/fark

go 1.24.0

toolchain go1.24.4

require (
	github.com/spf13/cobra v1.9.1
	go.uber.org/zap v1.27.0
	k8s.io/apimachinery v0.34.0
	k8s.io/client-go v0.34.0
	mckinsey.com/ark v0.0.0-00010101000000-000000000000
	sigs.k8s.io/yaml v1.6.0
)

replace mckinsey.com/ark => ../../ark

require (
	github.com/davecgh/go-spew v1.1.2-0.20180830191138-d8f796af33cc // indirect
<<<<<<< HEAD
	github.com/fxamacker/cbor/v2 v2.8.0 // indirect
	github.com/go-logr/logr v1.4.3 // indirect
	github.com/gogo/protobuf v1.3.2 // indirect
	github.com/google/go-cmp v0.7.0 // indirect
=======
	github.com/fxamacker/cbor/v2 v2.9.0 // indirect
	github.com/go-logr/logr v1.4.3 // indirect
	github.com/gogo/protobuf v1.3.2 // indirect
>>>>>>> 996aa514
	github.com/inconshreveable/mousetrap v1.1.0 // indirect
	github.com/json-iterator/go v1.1.12 // indirect
	github.com/modern-go/concurrent v0.0.0-20180306012644-bacd9c7ef1dd // indirect
	github.com/modern-go/reflect2 v1.0.3-0.20250322232337-35a7c28c31ee // indirect
	github.com/munnerz/goautoneg v0.0.0-20191010083416-a7dc8b61c822 // indirect
<<<<<<< HEAD
	github.com/spf13/pflag v1.0.6 // indirect
=======
	github.com/openai/openai-go v1.5.0 // indirect
	github.com/spf13/pflag v1.0.7 // indirect
	github.com/tidwall/gjson v1.18.0 // indirect
	github.com/tidwall/match v1.1.1 // indirect
	github.com/tidwall/pretty v1.2.1 // indirect
	github.com/tidwall/sjson v1.2.5 // indirect
>>>>>>> 996aa514
	github.com/x448/float16 v0.8.4 // indirect
	go.uber.org/multierr v1.11.0 // indirect
	go.yaml.in/yaml/v2 v2.4.2 // indirect
	golang.org/x/net v0.43.0 // indirect
	golang.org/x/oauth2 v0.30.0 // indirect
	golang.org/x/sys v0.35.0 // indirect
	golang.org/x/term v0.34.0 // indirect
	golang.org/x/text v0.28.0 // indirect
	golang.org/x/time v0.12.0 // indirect
	gopkg.in/inf.v0 v0.9.1 // indirect
<<<<<<< HEAD
	k8s.io/api v0.33.2 // indirect
	k8s.io/klog/v2 v2.130.1 // indirect
	k8s.io/utils v0.0.0-20250604170112-4c0f3b243397 // indirect
	sigs.k8s.io/controller-runtime v0.21.0 // indirect
	sigs.k8s.io/json v0.0.0-20241014173422-cfa47c3a1cc8 // indirect
=======
	k8s.io/api v0.34.0 // indirect
	k8s.io/klog/v2 v2.130.1 // indirect
	k8s.io/utils v0.0.0-20250820121507-0af2bda4dd1d // indirect
	sigs.k8s.io/controller-runtime v0.22.0 // indirect
	sigs.k8s.io/json v0.0.0-20250730193827-2d320260d730 // indirect
>>>>>>> 996aa514
	sigs.k8s.io/randfill v1.0.0 // indirect
	sigs.k8s.io/structured-merge-diff/v6 v6.3.0 // indirect
)<|MERGE_RESOLUTION|>--- conflicted
+++ resolved
@@ -17,31 +17,20 @@
 
 require (
 	github.com/davecgh/go-spew v1.1.2-0.20180830191138-d8f796af33cc // indirect
-<<<<<<< HEAD
-	github.com/fxamacker/cbor/v2 v2.8.0 // indirect
-	github.com/go-logr/logr v1.4.3 // indirect
-	github.com/gogo/protobuf v1.3.2 // indirect
-	github.com/google/go-cmp v0.7.0 // indirect
-=======
 	github.com/fxamacker/cbor/v2 v2.9.0 // indirect
 	github.com/go-logr/logr v1.4.3 // indirect
 	github.com/gogo/protobuf v1.3.2 // indirect
->>>>>>> 996aa514
 	github.com/inconshreveable/mousetrap v1.1.0 // indirect
 	github.com/json-iterator/go v1.1.12 // indirect
 	github.com/modern-go/concurrent v0.0.0-20180306012644-bacd9c7ef1dd // indirect
 	github.com/modern-go/reflect2 v1.0.3-0.20250322232337-35a7c28c31ee // indirect
 	github.com/munnerz/goautoneg v0.0.0-20191010083416-a7dc8b61c822 // indirect
-<<<<<<< HEAD
-	github.com/spf13/pflag v1.0.6 // indirect
-=======
 	github.com/openai/openai-go v1.5.0 // indirect
 	github.com/spf13/pflag v1.0.7 // indirect
 	github.com/tidwall/gjson v1.18.0 // indirect
 	github.com/tidwall/match v1.1.1 // indirect
 	github.com/tidwall/pretty v1.2.1 // indirect
 	github.com/tidwall/sjson v1.2.5 // indirect
->>>>>>> 996aa514
 	github.com/x448/float16 v0.8.4 // indirect
 	go.uber.org/multierr v1.11.0 // indirect
 	go.yaml.in/yaml/v2 v2.4.2 // indirect
@@ -52,19 +41,11 @@
 	golang.org/x/text v0.28.0 // indirect
 	golang.org/x/time v0.12.0 // indirect
 	gopkg.in/inf.v0 v0.9.1 // indirect
-<<<<<<< HEAD
-	k8s.io/api v0.33.2 // indirect
-	k8s.io/klog/v2 v2.130.1 // indirect
-	k8s.io/utils v0.0.0-20250604170112-4c0f3b243397 // indirect
-	sigs.k8s.io/controller-runtime v0.21.0 // indirect
-	sigs.k8s.io/json v0.0.0-20241014173422-cfa47c3a1cc8 // indirect
-=======
 	k8s.io/api v0.34.0 // indirect
 	k8s.io/klog/v2 v2.130.1 // indirect
 	k8s.io/utils v0.0.0-20250820121507-0af2bda4dd1d // indirect
 	sigs.k8s.io/controller-runtime v0.22.0 // indirect
 	sigs.k8s.io/json v0.0.0-20250730193827-2d320260d730 // indirect
->>>>>>> 996aa514
 	sigs.k8s.io/randfill v1.0.0 // indirect
 	sigs.k8s.io/structured-merge-diff/v6 v6.3.0 // indirect
 )