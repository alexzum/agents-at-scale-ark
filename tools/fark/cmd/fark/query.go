package main

import (
	"context"
	"encoding/json"
	"fmt"
	"time"

	metav1 "k8s.io/apimachinery/pkg/apis/meta/v1"
	"k8s.io/apimachinery/pkg/apis/meta/v1/unstructured"
	"k8s.io/apimachinery/pkg/runtime"

	arkv1alpha1 "mckinsey.com/ark/api/v1alpha1"
	"mckinsey.com/ark/internal/annotations"
)

<<<<<<< HEAD

=======
>>>>>>> 996aa514
func createQuery(input string, targets []arkv1alpha1.QueryTarget, namespace string, params []arkv1alpha1.Parameter, sessionId string) (*arkv1alpha1.Query, error) {
	queryName := fmt.Sprintf("query-%d", time.Now().Unix())

	spec := &arkv1alpha1.QuerySpec{
		Input:      runtime.RawExtension{Raw: []byte(input)},
		Targets:    targets,
		Parameters: params,
		SessionId:  sessionId,
	}

	queryObjectMeta := &metav1.ObjectMeta{
		Name:      queryName,
		Namespace: namespace,
	}

	return &arkv1alpha1.Query{
		TypeMeta: metav1.TypeMeta{
			APIVersion: "ark.mckinsey.com/v1alpha1",
			Kind:       "Query",
		},
		ObjectMeta: *queryObjectMeta,
		Spec:       *spec,
	}, nil
}

func submitQuery(config *Config, query *arkv1alpha1.Query) error {
	unstructuredQuery, err := convertToUnstructured(query)
	if err != nil {
		return fmt.Errorf("failed to convert query: %v", err)
	}

	_, err = config.DynamicClient.Resource(GetGVR(ResourceQuery)).Namespace(query.Namespace).Create(
		context.TODO(),
		unstructuredQuery,
		metav1.CreateOptions{},
	)
	return err
}

func convertToUnstructured(query *arkv1alpha1.Query) (*unstructured.Unstructured, error) {
	// Create a copy of the query without the RawExtension field to avoid conversion issues
	queryCopy := query.DeepCopy()
	originalInput := queryCopy.Spec.Input
	queryCopy.Spec.Input = runtime.RawExtension{} // Clear the RawExtension field temporarily

	// Convert the query without RawExtension. DefaultUnstructuredConverter cannot handle RawExtension
	unstructuredQuery, err := runtime.DefaultUnstructuredConverter.ToUnstructured(queryCopy)
	if err != nil {
		return nil, err
	}

	// Manually set the Input field as raw JSON in the unstructured map
	if originalInput.Raw != nil {
		var inputValue interface{}
		if err := json.Unmarshal(originalInput.Raw, &inputValue); err != nil {
			inputValue = string(originalInput.Raw)
		}
		unstructured.SetNestedField(unstructuredQuery, inputValue, "spec", "input")
	}

	unstructuredObj := &unstructured.Unstructured{}
	unstructuredObj.SetUnstructuredContent(unstructuredQuery)

	return unstructuredObj, nil
}

func runListResourcesCommand(config *Config, resourceType ResourceType, namespace string, jsonOutput bool) error {
	rm := NewResourceManager(config)
	resources, err := rm.ListResources(resourceType, namespace)
	if err != nil {
		return fmt.Errorf("failed to list %s: %v", resourceType, err)
	}

	if jsonOutput {
		jsonData, err := json.MarshalIndent(resources, "", "  ")
		if err != nil {
			return fmt.Errorf("failed to marshal JSON: %v", err)
		}
		fmt.Println(string(jsonData))
		return nil
	}

	for _, resource := range resources {
		if name, ok := getResourceName(resource); ok {
			fmt.Println(name)
		}
	}
	return nil
}

func getResourceName(resource map[string]any) (string, bool) {
	if metadata, ok := resource["metadata"].(map[string]any); ok {
		if name, ok := metadata["name"].(string); ok {
			return name, true
		}
	}
	return "", false
}

func deleteQuery(config *Config, queryName, namespace string) error {
	return config.DynamicClient.Resource(GetGVR(ResourceQuery)).Namespace(namespace).Delete(
		context.TODO(),
		queryName,
		metav1.DeleteOptions{},
	)
}

func getExistingQuery(config *Config, queryName, namespace string) (*arkv1alpha1.Query, error) {
	unstructuredQuery, err := config.DynamicClient.Resource(GetGVR(ResourceQuery)).Namespace(namespace).Get(
		context.TODO(),
		queryName,
		metav1.GetOptions{},
	)
	if err != nil {
		return nil, err
	}

	var query arkv1alpha1.Query
	err = runtime.DefaultUnstructuredConverter.FromUnstructured(
		unstructuredQuery.UnstructuredContent(),
		&query,
	)
	if err != nil {
		return nil, fmt.Errorf("failed to convert to Query object: %v", err)
	}

	// Log token usage if available
	logTokenUsage(config.Logger, &query, "")

	return &query, nil
}

func getSessionId(provided, existing string) string {
	if provided != "" {
		return provided
	}
	return existing
}

<<<<<<< HEAD
func createTriggerQuery(existingQuery *arkv1alpha1.Query, input string, params []arkv1alpha1.Parameter, sessionId string) (*arkv1alpha1.Query, error) {
=======
func createTriggerQuery(existingQuery *arkv1alpha1.Query, input runtime.RawExtension, params []arkv1alpha1.Parameter, sessionId string) (*arkv1alpha1.Query, error) {
>>>>>>> 996aa514
	queryName := fmt.Sprintf("trigger-%d", time.Now().Unix())

	spec := &arkv1alpha1.QuerySpec{
		Input:          input,
		Targets:        existingQuery.Spec.Targets,
		Selector:       existingQuery.Spec.Selector,
		Parameters:     params,
		Memory:         existingQuery.Spec.Memory,
		ServiceAccount: existingQuery.Spec.ServiceAccount,
		SessionId:      getSessionId(sessionId, existingQuery.Spec.SessionId),
	}

	queryObjectMeta := &metav1.ObjectMeta{
		Name:        queryName,
		Namespace:   existingQuery.Namespace,
		Annotations: existingQuery.ObjectMeta.Annotations,
		Labels: map[string]string{
			annotations.TriggeredFrom: existingQuery.Name,
		},
	}

	return &arkv1alpha1.Query{
		TypeMeta: metav1.TypeMeta{
			APIVersion: "ark.mckinsey.com/v1alpha1",
			Kind:       "Query",
		},
		ObjectMeta: *queryObjectMeta,
		Spec:       *spec,
	}, nil
}
<|MERGE_RESOLUTION|>--- conflicted
+++ resolved
@@ -14,10 +14,6 @@
 	"mckinsey.com/ark/internal/annotations"
 )
 
-<<<<<<< HEAD
-
-=======
->>>>>>> 996aa514
 func createQuery(input string, targets []arkv1alpha1.QueryTarget, namespace string, params []arkv1alpha1.Parameter, sessionId string) (*arkv1alpha1.Query, error) {
 	queryName := fmt.Sprintf("query-%d", time.Now().Unix())
 
@@ -157,11 +153,7 @@
 	return existing
 }
 
-<<<<<<< HEAD
-func createTriggerQuery(existingQuery *arkv1alpha1.Query, input string, params []arkv1alpha1.Parameter, sessionId string) (*arkv1alpha1.Query, error) {
-=======
 func createTriggerQuery(existingQuery *arkv1alpha1.Query, input runtime.RawExtension, params []arkv1alpha1.Parameter, sessionId string) (*arkv1alpha1.Query, error) {
->>>>>>> 996aa514
 	queryName := fmt.Sprintf("trigger-%d", time.Now().Unix())
 
 	spec := &arkv1alpha1.QuerySpec{
@@ -191,4 +183,4 @@
 		ObjectMeta: *queryObjectMeta,
 		Spec:       *spec,
 	}, nil
-}
+}