--- conflicted
+++ resolved
@@ -109,21 +109,12 @@
 	singularType := string(targetType)[:len(targetType)-1] // Remove 's' from end
 
 	return &TargetCommand{
-<<<<<<< HEAD
-		TargetType:   singularType,
-		TargetName:   targetName,
-		Input:        inputOverride,
-		Timeout:      f.timeout,
-		Parameters:   f.parameters,
-		SessionId:    f.sessionId,
-=======
 		TargetType: singularType,
 		TargetName: targetName,
 		Input:      inputOverride,
 		Timeout:    f.timeout,
 		Parameters: f.parameters,
 		SessionId:  f.sessionId,
->>>>>>> 996aa514
 		ExecutionContext: ExecutionContext{
 			Config:     cf.config,
 			Namespace:  ns,
