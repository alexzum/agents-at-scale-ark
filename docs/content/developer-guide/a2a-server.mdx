---
title: A2A Servers
description: Agent-to-Agent protocol integration for ARK
---

# A2A Servers

<<<<<<< HEAD
ARK supports the [A2A Protocol](https://github.com/a2a-integration/a2a-spec) for agent-to-agent communication and hosting external agent frameworks.
=======
ARK includes an integrated Agent-to-Agent Gateway (A2AGW) that implements the [A2A Protocol](https://github.com/a2a-integration/a2a-spec) for ARK agents, enabling standardized agent-to-agent communication.

ARK also supports **Agent Hosting**, which allows users to host their existing LangChain, CrewAI, AutoGen, or other agent code and expose agents to the ARK cluster using the A2A protocol.

**Agent Discovery Endpoints**: ARK automatically tries multiple A2A protocol endpoints for agent discovery:
1. First tries `/.well-known/agent-card.json` - the current protocol standard as of [A2A v0.3.0](https://github.com/a2aproject/A2A/releases/tag/v0.3.0)
2. Falls back to `/.well-known/agent.json` - used in A2A v0.2.x and earlier

Both endpoints are checked for backwards compatibility, as many A2A libraries have not yet adopted the new protocol standard.

Note: At present, ARK only supports text-based responses from the A2A server. Other response formats (e.g., images, audio, structured JSON) are not yet supported.
>>>>>>> 7044bb84

## Overview

ARK provides two main A2A capabilities:

1. **[A2A Gateway](/developer-guide/a2a-gateway)** - Exposes ARK agents via the A2A protocol
2. **[A2A Servers](/developer-guide/a2a-server)** - Host your existing agents in ARK (this page)
3. **[Building A2A Servers](/developer-guide/building-a2a-servers)** - Step-by-step guide to create A2A servers

## Quick Links

- **[A2A Gateway](/developer-guide/a2a-gateway)** - Learn about ARK's built-in A2A gateway
- **[Building A2A Servers](/developer-guide/building-a2a-servers)** - Step-by-step guide to create A2A servers
- **[A2A Protocol Spec](https://github.com/a2a-integration/a2a-spec)** - Official A2A protocol documentation

## Managing A2A Servers

### Basic Operations

```bash
# List A2A servers
kubectl get a2aservers

# View details
kubectl describe a2aserver simple-agent

# Delete an A2A server
kubectl delete a2aserver simple-agent
```

## Usage

Once an A2A Server is created and ready, you can query the generated agents like any other ARK agent:

```bash
# Query an agent from the A2A server
fark agent simple-agent-simple-agent "What's the weather like today?"

# List all agents (including A2A-generated ones)
kubectl get agents
```

## Creating a sample agent

You must have a default model *before* using this sample agent

See the [samples/agent-hosting](https://github.com/mckinsey/agents-at-scale-ark/tree/main/samples/agent-hosting) directory for complete examples:
- **LangChain Weather Agent**: Weather forecasting with NWS API tools

## Agent Hosting with A2A Servers

Agent hosting allows you to integrate existing agent frameworks with ARK using the A2A protocol.

### How Agent Hosting Works

1. **Create A2A Server**: Deploy your agents using the A2A protocol
2. **Register with ARK**: Create an A2AServer resource pointing to your service
3. **Automatic Discovery**: ARK discovers agents and creates Agent resources
4. **Query Execution**: Users can query the agents through the dedicated A2A execution engine

### Example A2AServer for Agent Hosting

```yaml
apiVersion: ark.mckinsey.com/v1prealpha1
kind: A2AServer
metadata:
  name: my-simple-agent
spec:
  address:
    valueFrom:
      serviceRef:
        name: my-a2a-service
        port: "8080"
  description: "My hosted simple agent"
```

### Generated Agent Resources

The A2AServer controller automatically creates Agent resources with the reserved 'a2a' execution engine:

```yaml
apiVersion: ark.mckinsey.com/v1alpha1
kind: Agent
metadata:
  name: my-simple-agent-research-agent
  labels:
    a2a/server: "my-simple-agent"
  ownerReferences:
  - apiVersion: ark.mckinsey.com/v1prealpha1
    kind: A2AServer
    name: my-simple-agent
spec:
  description: "Performs research tasks"
  prompt: "You are Research Agent. Performs research tasks"
  executionEngine:
    name: "a2a"
```

### Supported Frameworks

Agent hosting works with any framework that can implement the A2A protocol:
- **LangChain** - Python and JavaScript agents
- **CrewAI** - Multi-agent systems
- **AutoGen** - Conversational AI agents
- **Custom implementations** - Any HTTP service implementing A2A protocol

<<<<<<< HEAD
## Samples

See the [samples/a2a](https://github.com/mckinsey/agents-at-scale-ark/tree/main/samples/a2a) directory for complete examples:

- **[Simple Agent](samples/a2a/simple-agent/)**: Complete A2A server with conversation, math, and echo capabilities
- **[Weather Agent](samples/a2a/weather-agent/)**: Weather agent with real API integrations
=======
>>>>>>> 7044bb84

## A2A Annotations

Created agents include these annotations:
- **`ark.mckinsey.com/a2a-server-name`**: The name of the A2A server that created this agent
- **`ark.mckinsey.com/a2a-server-address`**: The resolved address of the A2A server
- **`ark.mckinsey.com/a2a-server-skills`**: JSON representation of agent skills discovered from the A2A server

## Next Steps

A2A Servers enable integration with external agent systems. For more advanced features, explore:

- [Services](/developer-guide/services) - Additional ARK services
- [Observability](/developer-guide/observability) - Monitoring your agents<|MERGE_RESOLUTION|>--- conflicted
+++ resolved
@@ -5,21 +5,7 @@
 
 # A2A Servers
 
-<<<<<<< HEAD
 ARK supports the [A2A Protocol](https://github.com/a2a-integration/a2a-spec) for agent-to-agent communication and hosting external agent frameworks.
-=======
-ARK includes an integrated Agent-to-Agent Gateway (A2AGW) that implements the [A2A Protocol](https://github.com/a2a-integration/a2a-spec) for ARK agents, enabling standardized agent-to-agent communication.
-
-ARK also supports **Agent Hosting**, which allows users to host their existing LangChain, CrewAI, AutoGen, or other agent code and expose agents to the ARK cluster using the A2A protocol.
-
-**Agent Discovery Endpoints**: ARK automatically tries multiple A2A protocol endpoints for agent discovery:
-1. First tries `/.well-known/agent-card.json` - the current protocol standard as of [A2A v0.3.0](https://github.com/a2aproject/A2A/releases/tag/v0.3.0)
-2. Falls back to `/.well-known/agent.json` - used in A2A v0.2.x and earlier
-
-Both endpoints are checked for backwards compatibility, as many A2A libraries have not yet adopted the new protocol standard.
-
-Note: At present, ARK only supports text-based responses from the A2A server. Other response formats (e.g., images, audio, structured JSON) are not yet supported.
->>>>>>> 7044bb84
 
 ## Overview
 
@@ -126,15 +112,12 @@
 - **AutoGen** - Conversational AI agents
 - **Custom implementations** - Any HTTP service implementing A2A protocol
 
-<<<<<<< HEAD
 ## Samples
 
 See the [samples/a2a](https://github.com/mckinsey/agents-at-scale-ark/tree/main/samples/a2a) directory for complete examples:
 
 - **[Simple Agent](samples/a2a/simple-agent/)**: Complete A2A server with conversation, math, and echo capabilities
 - **[Weather Agent](samples/a2a/weather-agent/)**: Weather agent with real API integrations
-=======
->>>>>>> 7044bb84
 
 ## A2A Annotations
 
