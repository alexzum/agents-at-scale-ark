--- conflicted
+++ resolved
@@ -2,12 +2,7 @@
   agent: 'Agents',
   mcpserver: 'MCPServers',
   memory: 'Memories',
-<<<<<<< HEAD
-  tools: 'Tools',
-  query: 'Queries'
-=======
   models: 'Models',
   query: 'Queries',
   tools: 'Tools'
->>>>>>> b54745b6
 }